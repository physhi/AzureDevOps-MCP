--- conflicted
+++ resolved
@@ -541,7 +541,6 @@
       throw error;
     }
   }
-<<<<<<< HEAD
 
   /**
    * Add inline comment to pull request
@@ -777,7 +776,4 @@
       throw error;
     }
   }
-} 
-=======
-}
->>>>>>> ec52c1b8
+} 