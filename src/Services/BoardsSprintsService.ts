--- conflicted
+++ resolved
@@ -230,12 +230,6 @@
   public async getTeamMembers(params: GetTeamMembersParams): Promise<any> {
     try {
       const coreApi = await this.getCoreApi();
-<<<<<<< HEAD
-      const teamId = params.teamId || await this.getDefaultTeamId();
-      
-      // Use the proper API method to get team members
-      const members = await coreApi.getTeamMembersWithExtendedProperties(this.config.project, teamId);
-=======
       const teamId = params.teamId || this.config.project;
       
       // Get team members with extended properties
@@ -252,7 +246,6 @@
         return streamlined;
       }
       
->>>>>>> 6dbaf656
       return members;
     } catch (error) {
       console.error(`Error getting team members for team ${params.teamId}:`, error);
